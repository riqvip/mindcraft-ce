const settings = {
    "minecraft_version": "1.21.1", // supports up to 1.21.1
    "host": "127.0.0.1", // or "localhost", "your.ip.address.here"
    "port": 55916,
    "auth": "offline", // or "microsoft"

    // the mindserver manages all agents and hosts the UI
    "host_mindserver": true, // if true, the mindserver will be hosted on this machine. otherwise, specify a public IP address
    "mindserver_host": "localhost",
    "mindserver_port": 8080,
    
    // the base profile is shared by all bots for default prompts/examples/modes
    "base_profile": "./profiles/defaults/survival.json", // also see creative.json, god_mode.json
    "profiles": [
        "./andy.json",
        // "./profiles/gpt.json",
        // "./profiles/claude.json",
        // "./profiles/gemini.json",
        // "./profiles/llama.json",
        // "./profiles/qwen.json",
        // "./profiles/grok.json",
        // "./profiles/mistral.json",
        // "./profiles/deepseek.json",
        // "./profiles/andy-4.json",

        // using more than 1 profile requires you to /msg each bot indivually
        // individual profiles override values from the base profile
    ],
    "load_memory": false, // load memory from previous session
    "init_message": "Respond with hello world and your name", // sends to all on spawn
    "only_chat_with": [], // users that the bots listen to and send general messages to. if empty it will chat publicly
    
    "language": "en", // translate to/from this language. NOT text-to-speech language. Supports these language names: https://cloud.google.com/translate/docs/languages
    "show_bot_views": false, // show bot's view in browser at localhost:3000, 3001...

    "allow_insecure_coding": false, // allows newAction command and model can write/run code on your computer. enable at own risk
    "allow_vision": false, // allows vision model to interpret screenshots as inputs
    "vision_mode": "off", // "off", "prompted", or "always"
    "blocked_actions" : ["!checkBlueprint", "!checkBlueprintLevel", "!getBlueprint", "!getBlueprintLevel"] , // commands to disable and remove from docs. Ex: ["!setMode"]
    "code_timeout_mins": -1, // minutes code is allowed to run. -1 for no timeout
    "relevant_docs_count": 5, // number of relevant code function docs to select for prompting. -1 for all

    "max_messages": 15, // max number of messages to keep in context
    "num_examples": 2, // number of examples to give to the model
    "max_commands": -1, // max number of commands that can be used in consecutive responses. -1 for no limit
    "verbose_commands": true, // show full command syntax
    "narrate_behavior": true, // chat simple automatic actions ('Picking up item!')
    "chat_bot_messages": true, // publicly chat messages to other bots

<<<<<<< HEAD
    "speak": true,
    // allows all bots to speak through text-to-speech. format: {provider}/{model}/{voice}. if set to "system" it will use system text-to-speech, which works on windows and mac, but on linux you need to `apt install espeak`.
    // specify speech model inside each profile - so that you can have each bot with different voices ;)
    
=======
>>>>>>> 32a82d4d
    "stt_transcription": false, // enable speech-to-text transcription
    "stt_provider": "groq", // STT provider: "groq" (requires API key) or "pollinations" (free)
    "stt_username": "SERVER", // username for STT messages
    "stt_agent_name": "", // agent name for STT messages, if empty it will send the STT to all bots
    
    // STT Audio Detection Settings
    "stt_rms_threshold": 3000,       // Raised from 1000 to reduce false triggers
    "stt_silence_duration": 2000,   // 2 seconds of silence before stopping
    "stt_min_audio_duration": 0.5,  // Minimum audio duration in seconds
    "stt_max_audio_duration": 45,   // Maximum audio duration in seconds
    "stt_debug_audio": true,        // Enable to see what's happening
    "stt_cooldown_ms": 2000,        // Minimum time between recordings
    "stt_speech_threshold_ratio": 0.05, // Much lower - 5% instead of 15%
    "stt_consecutive_speech_samples": 3, // Reduced from 5 to 3

    "log_normal_data": false, // Logs all inputs / outputs without reasoning or vision data
    "log_reasoning_data": false, // Logs only reasoning inputs / outputs
    "log_vision_data": false, // Logs only vision inputs / outputs

}

// these environment variables override certain settings
if (process.env.SETTINGS_PATH) {
  try {
    const cfgPath = path.resolve(process.env.SETTINGS_PATH);
    if (fs.existsSync(cfgPath)) {
      const raw = fs.readFileSync(cfgPath, 'utf-8');
      const overrides = JSON.parse(raw);
      Object.assign(settings, overrides);
      console.log(`Loaded overrides from ${cfgPath}`);
    } else {
      console.warn(`SETTINGS_PATH file not found: ${cfgPath}`);
    }
  } catch (err) {
    console.error("Failed to load SETTINGS_PATH overrides:", err);
  }
}
if (process.env.MINECRAFT_PORT) {
    settings.port = process.env.MINECRAFT_PORT;
}
if (process.env.MINDSERVER_PORT) {
    settings.mindserver_port = process.env.MINDSERVER_PORT;
}
if (process.env.PROFILES && JSON.parse(process.env.PROFILES).length > 0) {
    settings.profiles = JSON.parse(process.env.PROFILES);
}
if (process.env.INSECURE_CODING) {
    settings.allow_insecure_coding = true;
}
if (process.env.BLOCKED_ACTIONS) {
    settings.blocked_actions = JSON.parse(process.env.BLOCKED_ACTIONS);
}
if (process.env.MAX_MESSAGES) {
    settings.max_messages = process.env.MAX_MESSAGES;
}
if (process.env.NUM_EXAMPLES) {
    settings.num_examples = process.env.NUM_EXAMPLES;
}

export default settings;<|MERGE_RESOLUTION|>--- conflicted
+++ resolved
@@ -47,13 +47,10 @@
     "narrate_behavior": true, // chat simple automatic actions ('Picking up item!')
     "chat_bot_messages": true, // publicly chat messages to other bots
 
-<<<<<<< HEAD
     "speak": true,
     // allows all bots to speak through text-to-speech. format: {provider}/{model}/{voice}. if set to "system" it will use system text-to-speech, which works on windows and mac, but on linux you need to `apt install espeak`.
     // specify speech model inside each profile - so that you can have each bot with different voices ;)
     
-=======
->>>>>>> 32a82d4d
     "stt_transcription": false, // enable speech-to-text transcription
     "stt_provider": "groq", // STT provider: "groq" (requires API key) or "pollinations" (free)
     "stt_username": "SERVER", // username for STT messages
