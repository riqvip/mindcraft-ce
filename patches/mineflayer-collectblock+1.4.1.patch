--- conflicted
+++ resolved
@@ -1,9 +1,5 @@
 diff --git a/node_modules/mineflayer-collectblock/lib/CollectBlock.js b/node_modules/mineflayer-collectblock/lib/CollectBlock.js
-<<<<<<< HEAD
-index 2c11e8c..a79a4fb 100644
-=======
-index 2c11e8c..4697873 100644
->>>>>>> 2e849b8f
+index 2c11e8c..bb49c11 100644
 --- a/node_modules/mineflayer-collectblock/lib/CollectBlock.js
 +++ b/node_modules/mineflayer-collectblock/lib/CollectBlock.js
 @@ -77,10 +77,11 @@ function mineBlock(bot, block, options) {
@@ -15,7 +11,6 @@
              options.targets.removeTarget(block);
              return;
          }
-<<<<<<< HEAD
 +        
          const tempEvents = new TemporarySubscriber_1.TemporarySubscriber(bot);
          tempEvents.subscribeTo('itemDrop', (entity) => {
@@ -29,8 +24,7 @@
                      remainingTicks--;
                      if (remainingTicks <= 0) {
                          tempEvents.cleanup();
-=======
-@@ -195,6 +195,8 @@ class CollectBlock {
+@@ -195,6 +196,8 @@ class CollectBlock {
                  throw (0, Util_1.error)('UnresolvedDependency', 'The mineflayer-collectblock plugin relies on the mineflayer-tool plugin to run!');
              }
              if (this.movements != null) {
@@ -38,5 +32,4 @@
 +                this.movements.dontCreateFlow = false;
                  this.bot.pathfinder.setMovements(this.movements);
              }
-             if (!optionsFull.append)
->>>>>>> 2e849b8f
+             if (!optionsFull.append)