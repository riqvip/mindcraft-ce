--- conflicted
+++ resolved
@@ -4,13 +4,9 @@
 import settings from '../../settings.js'
 import { handleTranslation } from '../utils/translator.js';
 
-<<<<<<< HEAD
 
 async function say(agent, message) {
-=======
-function say(agent, message) {
     agent.bot.modes.behavior_log += message + '\n';
->>>>>>> 360ac09f
     if (agent.shut_up || !settings.narrate_behavior) return;
     let translation = await handleTranslation(message);
     agent.bot.chat(translation);
