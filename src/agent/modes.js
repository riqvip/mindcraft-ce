import * as skills from './library/skills.js';
import * as world from './library/world.js';
import * as mc from '../utils/mcdata.js';
import settings from '../../settings.js'
import { handleTranslation } from '../utils/translator.js';


async function say(agent, message) {
    agent.bot.modes.behavior_log += message + '\n';
    if (agent.shut_up || !settings.narrate_behavior) return;
    let translation = await handleTranslation(message);
    agent.bot.chat(translation);
}

// a mode is a function that is called every tick to respond immediately to the world
// it has the following fields:
// on: whether 'update' is called every tick
// active: whether an action has been triggered by the mode and hasn't yet finished
// paused: whether the mode is paused by another action that overrides the behavior (eg followplayer implements its own self defense)
// update: the function that is called every tick (if on is true)
// when a mode is active, it will trigger an action to be performed but won't wait for it to return output

// the order of this list matters! first modes will be prioritized
// while update functions are async, they should *not* be awaited longer than ~100ms as it will block the update loop
// to perform longer actions, use the execute function which won't block the update loop
const modes_list = [
    {
        name: 'self_preservation',
        description: 'Respond to drowning, burning, and damage at low health. Interrupts all actions.',
        interrupts: ['all'],
        on: true,
        active: false,
        fall_blocks: ['sand', 'gravel', 'concrete_powder'], // includes matching substrings like 'sandstone' and 'red_sand'
        update: async function (agent) {
            const bot = agent.bot;
            let block = bot.blockAt(bot.entity.position);
            let blockAbove = bot.blockAt(bot.entity.position.offset(0, 1, 0));
            if (!block) block = {name: 'air'}; // hacky fix when blocks are not loaded
            if (!blockAbove) blockAbove = {name: 'air'};
            if (blockAbove.name === 'water' || blockAbove.name === 'flowing_water') {
                // does not call execute so does not interrupt other actions
                if (!bot.pathfinder.goal) {
                    bot.setControlState('jump', true);
                }
            }
            else if (this.fall_blocks.some(name => blockAbove.name.includes(name))) {
                execute(this, agent, async () => {
                    await skills.moveAway(bot, 2);
                });
            }
            else if (block.name === 'lava' || block.name === 'flowing_lava' || block.name === 'fire' ||
                blockAbove.name === 'lava' || blockAbove.name === 'flowing_lava' || blockAbove.name === 'fire') {
                say(agent, 'I\'m on fire!'); // TODO: gets stuck in lava
                execute(this, agent, async () => {
                    let nearestWater = world.getNearestBlock(bot, 'water', 20);
                    if (nearestWater) {
                        const pos = nearestWater.position;
                        await skills.goToPosition(bot, pos.x, pos.y, pos.z, 0.2);
                        say(agent, 'Ahhhh that\'s better!');
                    }
                    else {
                        await skills.moveAway(bot, 5);
                    }
                });
            }
            else if (Date.now() - bot.lastDamageTime < 3000 && (bot.health < 5 || bot.lastDamageTaken >= bot.health)) {
                say(agent, 'I\'m dying!');
                execute(this, agent, async () => {
                    await skills.moveAway(bot, 20);
                });
            }
            else if (agent.isIdle()) {
                bot.clearControlStates(); // clear jump if not in danger or doing anything else
            }
        }
    },
    {
        name: 'unstuck',
        description: 'Attempt to get unstuck when in the same place for a while. Interrupts some actions.',
        interrupts: ['all'],
        on: true,
        active: false,
        prev_location: null,
        distance: 2,
        stuck_time: 0,
        last_time: Date.now(),
        max_stuck_time: 20,
        update: async function (agent) {
            if (agent.isIdle()) { 
                this.prev_location = null;
                this.stuck_time = 0;
                return; // don't get stuck when idle
            }
            const bot = agent.bot;
            if (this.prev_location && this.prev_location.distanceTo(bot.entity.position) < this.distance) {
                this.stuck_time += (Date.now() - this.last_time) / 1000;
            }
            else {
                this.prev_location = bot.entity.position.clone();
                this.stuck_time = 0;
            }
            if (this.stuck_time > this.max_stuck_time) {
                say(agent, 'I\'m stuck!');
                this.stuck_time = 0;
                execute(this, agent, async () => {
                    const crashTimeout = setTimeout(() => { agent.cleanKill("Got stuck and couldn't get unstuck") }, 10000);
                    await skills.moveAway(bot, 5);
                    clearTimeout(crashTimeout);
                });
            }
            this.last_time = Date.now();
        }
    },
    {
        name: 'cowardice',
        description: 'Run away from enemies. Interrupts all actions.',
        interrupts: ['all'],
        on: true,
        active: false,
        update: async function (agent) {
            const enemy = world.getNearestEntityWhere(agent.bot, entity => mc.isHostile(entity), 16);
            if (enemy && await world.isClearPath(agent.bot, enemy)) {
                say(agent, `Aaa! A ${enemy.name.replace("_", " ")}!`);
                execute(this, agent, async () => {
                    await skills.avoidEnemies(agent.bot, 24);
                });
            }
        }
    },
    {
        name: 'self_defense',
        description: 'Attack nearby enemies. Interrupts all actions.',
        interrupts: ['all'],
        on: true,
        active: false,
        update: async function (agent) {
            const enemy = world.getNearestEntityWhere(agent.bot, entity => mc.isHostile(entity), 8);
            if (enemy && await world.isClearPath(agent.bot, enemy)) {
                say(agent, `Fighting ${enemy.name}!`);
                execute(this, agent, async () => {
                    await skills.defendSelf(agent.bot, 8);
                });
            }
        }
    },
    {
        name: 'hunting',
        description: 'Hunt nearby animals when idle.',
        interrupts: [],
        on: true,
        active: false,
        update: async function (agent) {
            const huntable = world.getNearestEntityWhere(agent.bot, entity => mc.isHuntable(entity), 8);
            if (huntable && await world.isClearPath(agent.bot, huntable)) {
                execute(this, agent, async () => {
                    say(agent, `Hunting ${huntable.name}!`);
                    await skills.attackEntity(agent.bot, huntable);
                });
            }
        }
    },
    {
        name: 'item_collecting',
        description: 'Collect nearby items when idle.',
        interrupts: ['action:followPlayer'],
        on: true,
        active: false,

        wait: 2, // number of seconds to wait after noticing an item to pick it up
        prev_item: null,
        noticed_at: -1,
        update: async function (agent) {
            let item = world.getNearestEntityWhere(agent.bot, entity => entity.name === 'item', 8);
            let empty_inv_slots = agent.bot.inventory.emptySlotCount();
            if (item && item !== this.prev_item && await world.isClearPath(agent.bot, item) && empty_inv_slots > 1) {
                if (this.noticed_at === -1) {
                    this.noticed_at = Date.now();
                }
                if (Date.now() - this.noticed_at > this.wait * 1000) {
                    say(agent, `Picking up item!`);
                    this.prev_item = item;
                    execute(this, agent, async () => {
                        await skills.pickupNearbyItems(agent.bot);
                    });
                    this.noticed_at = -1;
                }
            }
            else {
                this.noticed_at = -1;
            }
        }
    },
    {
        name: 'torch_placing',
        description: 'Place torches when idle and there are no torches nearby.',
        interrupts: ['action:followPlayer'],
        on: true,
        active: false,
        cooldown: 5,
        last_place: Date.now(),
        update: function (agent) {
            if (world.shouldPlaceTorch(agent.bot)) {
                if (Date.now() - this.last_place < this.cooldown * 1000) return;
                execute(this, agent, async () => {
                    const pos = agent.bot.entity.position;
                    await skills.placeBlock(agent.bot, 'torch', pos.x, pos.y, pos.z, 'bottom', true);
                });
                this.last_place = Date.now();
            }
        }
    },
    {
        name: 'elbow_room',
        description: 'Move away from nearby players when idle.',
        interrupts: ['action:followPlayer'],
        on: true,
        active: false,
        crowded_distance: 0.5,
        clear_distance: 1,
        update: async function (agent) {
            const player = world.getNearestEntityWhere(agent.bot, entity => entity.type === 'player', this.crowded_distance);
            if (player) {
                execute(this, agent, async () => {
                    await skills.moveAwayFrom(agent.bot, player, this.clear_distance);
                });
            }
        }
    },
    {
        name: 'idle_staring',
        description: 'Animation to look around at entities when idle.',
        interrupts: [],
        on: true,
        active: false,

        staring: false,
        last_entity: null,
        next_change: 0,
        update: function (agent) {
            const entity = agent.bot.nearestEntity();
            let entity_in_view = entity && entity.position.distanceTo(agent.bot.entity.position) < 10 && entity.name !== 'enderman';
            if (entity_in_view && entity !== this.last_entity) {
                this.staring = true;
                this.last_entity = entity;
                this.next_change = Date.now() + Math.random() * 1000 + 4000;
            }
            if (entity_in_view && this.staring) {
                let isbaby = entity.type !== 'player' && entity.metadata[16];
                let height = isbaby ? entity.height/2 : entity.height;
                agent.bot.lookAt(entity.position.offset(0, height, 0));
            }
            if (!entity_in_view)
                this.last_entity = null;
            if (Date.now() > this.next_change) {
                // look in random direction
                this.staring = Math.random() < 0.3;
                if (!this.staring) {
                    const yaw = Math.random() * Math.PI * 2;
                    const pitch = (Math.random() * Math.PI/2) - Math.PI/4;
                    agent.bot.look(yaw, pitch, false);
                }
                this.next_change = Date.now() + Math.random() * 10000 + 2000;
            }
        }
    },
    {
        name: 'cheat',
        description: 'Use cheats to instantly place blocks and teleport.',
        interrupts: [],
        on: false,
        active: false,
        update: function (agent) { /* do nothing */ }
    }
];

async function execute(mode, agent, func, timeout=-1) {
    if (agent.self_prompter.on)
        agent.self_prompter.stopLoop();
    mode.active = true;
    let code_return = await agent.actions.runAction(`mode:${mode.name}`, async () => {
        await func();
    }, { timeout });
    mode.active = false;
    console.log(`Mode ${mode.name} finished executing, code_return: ${code_return.message}`);
}

let _agent = null;
<<<<<<< HEAD
=======
const modes_map = {};
for (let mode of modes_list) {
    modes_map[mode.name] = mode;
}
>>>>>>> 29c6654d

class ModeController {
    /*
    SECURITY WARNING:
<<<<<<< HEAD
    This object is accessible by LLM generated code, as are all of its references.
    This can be used to access sensitive information like API keys by malicious human prompters.
    Do not store references to anything outside this object to prevent this.
    */
    constructor() {
        this.modes_map = {};
        this.behavior_log = '';
        for (let mode of modes_list) {
            this.modes_map[mode.name] = mode;
        }
=======
    ModesController must be isolated. Do not store references to external objects like `agent`.
    This object is accessible by LLM generated code, so any stored references are also accessible.
    This can be used to expose sensitive information by malicious human prompters.
    */
    constructor() {
        this.behavior_log = '';
>>>>>>> 29c6654d
    }

    exists(mode_name) {
        return modes_map[mode_name] != null;
    }

    setOn(mode_name, on) {
        modes_map[mode_name].on = on;
    }

    isOn(mode_name) {
        return modes_map[mode_name].on;
    }

    pause(mode_name) {
        modes_map[mode_name].paused = true;
    }

    unpause(mode_name) {
        modes_map[mode_name].paused = false;
    }

    unPauseAll() {
        for (let mode of modes_list) {
            if (mode.paused) console.log(`Unpausing mode ${mode.name}`);
            mode.paused = false;
        }
    }

    getMiniDocs() { // no descriptions
        let res = 'Agent Modes:';
        for (let mode of modes_list) {
            let on = mode.on ? 'ON' : 'OFF';
            res += `\n- ${mode.name}(${on})`;
        }
        return res;
    }

    getDocs() {
        let res = 'Agent Modes:';
        for (let mode of modes_list) {
            let on = mode.on ? 'ON' : 'OFF';
            res += `\n- ${mode.name}(${on}): ${mode.description}`;
        }
        return res;
    }

    async update() {
        if (_agent.isIdle()) {
            this.unPauseAll();
        }
        for (let mode of modes_list) {
            let interruptible = mode.interrupts.some(i => i === 'all') || mode.interrupts.some(i => i === _agent.actions.currentActionLabel);
            if (mode.on && !mode.paused && !mode.active && (_agent.isIdle() || interruptible)) {
                await mode.update(_agent);
            }
            if (mode.active) break;
        }
    }

    flushBehaviorLog() {
        const log = this.behavior_log;
        this.behavior_log = '';
        return log;
    }

    getJson() {
        let res = {};
        for (let mode of modes_list) {
            res[mode.name] = mode.on;
        }
        return res;
    }

    loadJson(json) {
        for (let mode of modes_list) {
            if (json[mode.name] != undefined) {
                mode.on = json[mode.name];
            }
        }
    }
}

export function initModes(agent) {
    _agent = agent;
    // the mode controller is added to the bot object so it is accessible from anywhere the bot is used
    agent.bot.modes = new ModeController();
    let modes_json = agent.prompter.getInitModes();
    if (modes_json) {
        agent.bot.modes.loadJson(modes_json);
    }
}<|MERGE_RESOLUTION|>--- conflicted
+++ resolved
@@ -285,36 +285,20 @@
 }
 
 let _agent = null;
-<<<<<<< HEAD
-=======
 const modes_map = {};
 for (let mode of modes_list) {
     modes_map[mode.name] = mode;
 }
->>>>>>> 29c6654d
 
 class ModeController {
     /*
     SECURITY WARNING:
-<<<<<<< HEAD
-    This object is accessible by LLM generated code, as are all of its references.
-    This can be used to access sensitive information like API keys by malicious human prompters.
-    Do not store references to anything outside this object to prevent this.
-    */
-    constructor() {
-        this.modes_map = {};
-        this.behavior_log = '';
-        for (let mode of modes_list) {
-            this.modes_map[mode.name] = mode;
-        }
-=======
     ModesController must be isolated. Do not store references to external objects like `agent`.
     This object is accessible by LLM generated code, so any stored references are also accessible.
     This can be used to expose sensitive information by malicious human prompters.
     */
     constructor() {
         this.behavior_log = '';
->>>>>>> 29c6654d
     }
 
     exists(mode_name) {
