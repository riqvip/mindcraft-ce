import { History } from './history.js';
import { Coder } from './coder.js';
import { Prompter } from '../models/prompter.js';
import { initModes } from './modes.js';
import { initBot } from '../utils/mcdata.js';
import { containsCommand, commandExists, executeCommand, truncCommandMessage, isAction, blacklistCommands } from './commands/index.js';
import { ActionManager } from './action_manager.js';
import { NPCContoller } from './npc/controller.js';
import { MemoryBank } from './memory_bank.js';
import { SelfPrompter } from './self_prompter.js';
import convoManager from './conversation.js';
import { handleTranslation, handleEnglishTranslation } from '../utils/translator.js';
import { addViewer } from './viewer.js';
import settings from '../../settings.js';
import { serverProxy } from './agent_proxy.js';
import { Task } from './tasks.js';

export class Agent {
    async start(profile_fp, load_mem=false, init_message=null, count_id=0, task_path=null, task_id=null) {
        this.last_sender = null;
        this.count_id = count_id;
        try {
            if (!profile_fp) {
                throw new Error('No profile filepath provided');
            }
            
            console.log('Starting agent initialization with profile:', profile_fp);
            
            // Initialize components with more detailed error handling
            console.log('Initializing action manager...');
            this.actions = new ActionManager(this);
            console.log('Initializing prompter...');
            this.prompter = new Prompter(this, profile_fp);
            this.name = this.prompter.getName();
            console.log('Initializing history...');
            this.history = new History(this);
            console.log('Initializing coder...');
            this.coder = new Coder(this);
            console.log('Initializing npc controller...');
            this.npc = new NPCContoller(this);
            console.log('Initializing memory bank...');
            this.memory_bank = new MemoryBank();
            console.log('Initializing self prompter...');
            this.self_prompter = new SelfPrompter(this);
            convoManager.initAgent(this);            
            console.log('Initializing examples...');
            await this.prompter.initExamples();
            console.log('Initializing task...');
            this.task = new Task(this, task_path, task_id);
            const blocked_actions = this.task.blocked_actions || [];
            blacklistCommands(blocked_actions);

            serverProxy.connect(this);

            console.log(this.name, 'logging into minecraft...');
            this.bot = initBot(this.name);

            initModes(this);

            let save_data = null;
            if (load_mem) {
                save_data = this.history.load();
            }

            this.bot.on('login', () => {
                console.log(this.name, 'logged in!');

                serverProxy.login();
                
                // Set skin for profile, requires Fabric Tailor. (https://modrinth.com/mod/fabrictailor)
                if (this.prompter.profile.skin)
                    this.bot.chat(`/skin set URL ${this.prompter.profile.skin.model} ${this.prompter.profile.skin.path}`);
                else
                    this.bot.chat(`/skin clear`);
            });

            const spawnTimeout = setTimeout(() => {
                process.exit(0);
            }, 30000);
            this.bot.once('spawn', async () => {
                try {
                    clearTimeout(spawnTimeout);
                    addViewer(this.bot, count_id);

                    // wait for a bit so stats are not undefined
                    await new Promise((resolve) => setTimeout(resolve, 1000));
                    
                    console.log(`${this.name} spawned.`);
                    this.clearBotLogs();

                    this._setupEventHandlers(save_data, init_message);
                    this.startEvents();

<<<<<<< HEAD
                    this.task.initBotTask();
                    
=======
                    if (!load_mem) {
                        this.task.initBotTask();
                    }

>>>>>>> 7d925703
                } catch (error) {
                    console.error('Error in spawn event:', error);
                    process.exit(0);
                }
            });
        } catch (error) {
            // Ensure we're not losing error details
            console.error('Agent start failed with error')
            console.error(error.message);
            console.error(error.stack);

            throw error; // Re-throw with preserved details
        }
    }

    async _setupEventHandlers(save_data, init_message) {
        const ignore_messages = [
            "Set own game mode to",
            "Set the time to",
            "Set the difficulty to",
            "Teleported ",
            "Set the weather to",
            "Gamerule "
        ];
        
        const respondFunc = async (username, message) => {
            if (username === this.name) return;
            if (settings.only_chat_with.length > 0 && !settings.only_chat_with.includes(username)) return;
            try {
                if (ignore_messages.some((m) => message.startsWith(m))) return;

                this.shut_up = false;

                console.log(this.name, 'received message from', username, ':', message);

                if (convoManager.isOtherAgent(username)) {
                    console.warn('received whisper from other bot??')
                }
                else {
                    let translation = await handleEnglishTranslation(message);
                    this.handleMessage(username, translation);
                }
            } catch (error) {
                console.error('Error handling message:', error);
            }
        }
		
		this.respondFunc = respondFunc

        this.bot.on('whisper', respondFunc);
        if (settings.profiles.length === 1)
            this.bot.on('chat', respondFunc);

        // Set up auto-eat
        this.bot.autoEat.options = {
            priority: 'foodPoints',
            startAt: 14,
            bannedFood: ["rotten_flesh", "spider_eye", "poisonous_potato", "pufferfish", "chicken"]
        };

        if (save_data?.self_prompt) {
            let prompt = save_data.self_prompt;
            // add initial message to history
            this.history.add('system', prompt);
            await this.self_prompter.start(prompt);
        }
        if (save_data?.last_sender) {
            this.last_sender = save_data.last_sender;
            if (convoManager.otherAgentInGame(this.last_sender)) {
                const msg_package = {
                    message: `You have restarted and this message is auto-generated. Continue the conversation with me.`,
                    start: true
                };
                convoManager.receiveFromBot(this.last_sender, msg_package);
            }
        }
        else if (init_message) {
            await this.handleMessage('system', init_message, 2);
        }
        else {
            this.openChat("Hello world! I am "+this.name);
        }
    }

    requestInterrupt() {
        this.bot.interrupt_code = true;
        this.bot.collectBlock.cancelTask();
        this.bot.pathfinder.stop();
        this.bot.pvp.stop();
    }

    clearBotLogs() {
        this.bot.output = '';
        this.bot.interrupt_code = false;
    }

    shutUp() {
        this.shut_up = true;
        if (this.self_prompter.on) {
            this.self_prompter.stop(false);
        }
        convoManager.endAllConversations();
    }

    async handleMessage(source, message, max_responses=null) {
        if (!source || !message) {
            console.warn('Received empty message from', source);
            return false;
        }

        let used_command = false;
        if (max_responses === null) {
            max_responses = settings.max_commands === -1 ? Infinity : settings.max_commands;
        }
        if (max_responses === -1) {
            max_responses = Infinity;
        }

        const self_prompt = source === 'system' || source === this.name;
        const from_other_bot = convoManager.isOtherAgent(source);

        if (!self_prompt && !from_other_bot) { // from user, check for forced commands
            const user_command_name = containsCommand(message);
            if (user_command_name) {
                if (!commandExists(user_command_name)) {
                    this.routeResponse(source, `Command '${user_command_name}' does not exist.`);
                    return false;
                }
                this.routeResponse(source, `*${source} used ${user_command_name.substring(1)}*`);
                if (user_command_name === '!newAction') {
                    // all user-initiated commands are ignored by the bot except for this one
                    // add the preceding message to the history to give context for newAction
                    this.history.add(source, message);
                }
                let execute_res = await executeCommand(this, message);
                if (execute_res) 
                    this.routeResponse(source, execute_res);
                return true;
            }
        }

        if (from_other_bot)
            this.last_sender = source;

        // Now translate the message
        message = await handleEnglishTranslation(message);
        console.log('received message from', source, ':', message);

        const checkInterrupt = () => this.self_prompter.shouldInterrupt(self_prompt) || this.shut_up || convoManager.responseScheduledFor(source);
        
        let behavior_log = this.bot.modes.flushBehaviorLog();
        if (behavior_log.trim().length > 0) {
            const MAX_LOG = 500;
            if (behavior_log.length > MAX_LOG) {
                behavior_log = '...' + behavior_log.substring(behavior_log.length - MAX_LOG);
            }
            behavior_log = 'Recent behaviors log: \n' + behavior_log.substring(behavior_log.indexOf('\n'));
            await this.history.add('system', behavior_log);
        }

        // Handle other user messages
        await this.history.add(source, message);
        this.history.save();

        if (!self_prompt && this.self_prompter.on) // message is from user during self-prompting
            max_responses = 1; // force only respond to this message, then let self-prompting take over
        for (let i=0; i<max_responses; i++) {
            if (checkInterrupt()) break;
            let history = this.history.getHistory();
            let res = await this.prompter.promptConvo(history);

            console.log(`${this.name} full response to ${source}: ""${res}""`);
            
            if (res.trim().length === 0) { 
                console.warn('no response')
                break; // empty response ends loop
            }

            let command_name = containsCommand(res);

            if (command_name) { // contains query or command
                res = truncCommandMessage(res); // everything after the command is ignored
                this.history.add(this.name, res);
                
                if (!commandExists(command_name)) {
                    this.history.add('system', `Command ${command_name} does not exist.`);
                    console.warn('Agent hallucinated command:', command_name)
                    continue;
                }

                if (checkInterrupt()) break;
                this.self_prompter.handleUserPromptedCmd(self_prompt, isAction(command_name));

                if (settings.verbose_commands) {
                    this.routeResponse(source, res);
                }
                else { // only output command name
                    let pre_message = res.substring(0, res.indexOf(command_name)).trim();
                    let chat_message = `*used ${command_name.substring(1)}*`;
                    if (pre_message.length > 0)
                        chat_message = `${pre_message}  ${chat_message}`;
                    this.routeResponse(source, chat_message);
                }

                let execute_res = await executeCommand(this, res);

                console.log('Agent executed:', command_name, 'and got:', execute_res);
                used_command = true;

                if (execute_res)
                    this.history.add('system', execute_res);
                else
                    break;
            }
            else { // conversation response
                this.history.add(this.name, res);
                this.routeResponse(source, res);
                break;
            }
            
            this.history.save();
        }

        return used_command;
    }

    async routeResponse(to_player, message) {
        if (this.shut_up) return;
        let self_prompt = to_player === 'system' || to_player === this.name;
        if (self_prompt && this.last_sender) {
            // this is for when the agent is prompted by system while still in conversation
            // so it can respond to events like death but be routed back to the last sender
            to_player = this.last_sender;
        }

        if (convoManager.isOtherAgent(to_player) && convoManager.inConversation(to_player)) {
            // if we're in an ongoing conversation with the other bot, send the response to it
            convoManager.sendToBot(to_player, message);
        }
        else {
            // otherwise, use open chat
            this.openChat(message);
            // note that to_player could be another bot, but if we get here the conversation has ended
        }
    }

    async openChat(message) {
        let to_translate = message;
        let remaining = '';
        let command_name = containsCommand(message);
        let translate_up_to = command_name ? message.indexOf(command_name) : -1;
        if (translate_up_to != -1) { // don't translate the command
            to_translate = to_translate.substring(0, translate_up_to);
            remaining = message.substring(translate_up_to);
        }
        message = (await handleTranslation(to_translate)).trim() + " " + remaining;
        // newlines are interpreted as separate chats, which triggers spam filters. replace them with spaces
        message = message.replaceAll('\n', ' ');

        if (settings.only_chat_with.length > 0) {
            for (let username of settings.only_chat_with) {
                this.bot.whisper(username, message);
            }
        }
        else {
            this.bot.chat(message);
        }
    }

    startEvents() {
        // Custom events
        this.bot.on('time', () => {
            if (this.bot.time.timeOfDay == 0)
            this.bot.emit('sunrise');
            else if (this.bot.time.timeOfDay == 6000)
            this.bot.emit('noon');
            else if (this.bot.time.timeOfDay == 12000)
            this.bot.emit('sunset');
            else if (this.bot.time.timeOfDay == 18000)
            this.bot.emit('midnight');
        });

        let prev_health = this.bot.health;
        this.bot.lastDamageTime = 0;
        this.bot.lastDamageTaken = 0;
        this.bot.on('health', () => {
            if (this.bot.health < prev_health) {
                this.bot.lastDamageTime = Date.now();
                this.bot.lastDamageTaken = prev_health - this.bot.health;
            }
            prev_health = this.bot.health;
        });
        // Logging callbacks
        this.bot.on('error' , (err) => {
            console.error('Error event!', err);
        });
        this.bot.on('end', (reason) => {
            console.warn('Bot disconnected! Killing agent process.', reason)
            this.cleanKill('Bot disconnected! Killing agent process.');
        });
        this.bot.on('death', () => {
            this.actions.cancelResume();
            this.actions.stop();
        });
        this.bot.on('kicked', (reason) => {
            console.warn('Bot kicked!', reason);
            this.cleanKill('Bot kicked! Killing agent process.');
        });
        this.bot.on('messagestr', async (message, _, jsonMsg) => {
            if (jsonMsg.translate && jsonMsg.translate.startsWith('death') && message.startsWith(this.name)) {
                console.log('Agent died: ', message);
                let death_pos = this.bot.entity.position;
                this.memory_bank.rememberPlace('last_death_position', death_pos.x, death_pos.y, death_pos.z);
                let death_pos_text = null;
                if (death_pos) {
                    death_pos_text = `x: ${death_pos.x.toFixed(2)}, y: ${death_pos.y.toFixed(2)}, z: ${death_pos.x.toFixed(2)}`;
                }
                let dimention = this.bot.game.dimension;
                this.handleMessage('system', `You died at position ${death_pos_text || "unknown"} in the ${dimention} dimension with the final message: '${message}'. Your place of death is saved as 'last_death_position' if you want to return. Previous actions were stopped and you have respawned.`);
            }
        });
        this.bot.on('idle', () => {
            this.bot.clearControlStates();
            this.bot.pathfinder.stop(); // clear any lingering pathfinder
            this.bot.modes.unPauseAll();
            this.actions.resumeAction();
        });

        // Init NPC controller
        this.npc.init();

        // This update loop ensures that each update() is called one at a time, even if it takes longer than the interval
        const INTERVAL = 300;
        let last = Date.now();
        setTimeout(async () => {
            while (true) {
                let start = Date.now();
                await this.update(start - last);
                let remaining = INTERVAL - (Date.now() - start);
                if (remaining > 0) {
                    await new Promise((resolve) => setTimeout(resolve, remaining));
                }
                last = start;
            }
        }, INTERVAL);

        this.bot.emit('idle');
    }

    async update(delta) {
        await this.bot.modes.update();
        this.self_prompter.update(delta);
        if (this.task.data) {
            let res = this.task.isDone();
            if (res) {
                await this.history.add('system', `${res.message} ended with code : ${res.code}`);
                await this.history.save();
                console.log('Task finished:', res.message);
                this.killAll();
            }
        }
    }

    isIdle() {
        return !this.actions.executing && !this.coder.generating;
    }
    
    cleanKill(msg='Killing agent process...', code=1) {
        this.history.add('system', msg);
        this.bot.chat(code > 1 ? 'Restarting.': 'Exiting.');
        this.history.save();
        process.exit(code);
    }

    killAll() {
        serverProxy.shutdown();
    }
}<|MERGE_RESOLUTION|>--- conflicted
+++ resolved
@@ -91,15 +91,12 @@
                     this._setupEventHandlers(save_data, init_message);
                     this.startEvents();
 
-<<<<<<< HEAD
                     this.task.initBotTask();
-                    
-=======
+
                     if (!load_mem) {
                         this.task.initBotTask();
                     }
 
->>>>>>> 7d925703
                 } catch (error) {
                     console.error('Error in spawn event:', error);
                     process.exit(0);
