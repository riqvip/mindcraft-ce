--- conflicted
+++ resolved
@@ -345,13 +345,7 @@
     }
 
     async handleMessage(source, message, max_responses=null) {
-<<<<<<< HEAD
-        if (this.task && this.validator && this.validator.validate()) {
-            this.killBots();
-        }
-=======
         await this.checkTaskDone();
->>>>>>> 44fc1b46
         if (!source || !message) {
             console.warn('Received empty message from', source);
             return false;
@@ -649,22 +643,6 @@
 
     async update(delta) {
         await this.bot.modes.update();
-<<<<<<< HEAD
-        await this.self_prompter.update(delta);
-
-        try {
-            if (this.task && this.taskTimeout) {
-                const elapsedTime = (Date.now() - this.taskStartTime) / 1000;
-                if (elapsedTime >= this.taskTimeout) {
-                  console.log('Task timeout reached. Task unsuccessful.');
-                  await this.cleanKill('Task unsuccessful: Timeout reached', 3);
-                }
-            }
-            } catch (e) {
-                console.error("Caught an error while checking timeout reached",e);
-            }
-        this.self_prompter.update(delta);
-=======
         this.self_prompter.update(delta);
         await this.checkTaskDone();
         // if (this.task.data) {
@@ -676,7 +654,6 @@
         //         this.killAll();
         //     }
         // }
->>>>>>> 44fc1b46
     }
 
     isIdle() {
@@ -697,8 +674,6 @@
         this.history.save();
         process.exit(code);
     }
-<<<<<<< HEAD
-=======
 
     async checkTaskDone() {
         if (this.task.data) {
@@ -715,5 +690,4 @@
     killAll() {
         serverProxy.shutdown();
     }
->>>>>>> 44fc1b46
 }