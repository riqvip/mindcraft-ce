--- conflicted
+++ resolved
@@ -122,7 +122,6 @@
             this.data = this.loadTask(task_path, task_id);
             this.taskTimeout = this.data.timeout || 300;
             this.taskStartTime = Date.now();
-<<<<<<< HEAD
             this.task_type = this.data.type;
             
             // Set validator based on task_type
@@ -134,16 +133,12 @@
             } else {
                 this.validator = null;
             }
-            
-            this.blocked_actions = this.data.blocked_actions || [];
-=======
-            this.validator = new TaskValidator(this.data, this.agent);
+
             if (this.data.blocked_actions) {
                 this.blocked_actions = this.data.blocked_actions[this.agent.count_id.toString()] || [];
             } else {
                 this.blocked_actions = [];
             }
->>>>>>> 5f8ac361
             this.restrict_to_inventory = !!this.data.restrict_to_inventory;
             if (this.data.goal)
                 this.blocked_actions.push('!endGoal');
@@ -177,10 +172,7 @@
     isDone() {
         if (this.validator && this.validator())
             return {"message": 'Task successful', "code": 2};
-<<<<<<< HEAD
-        
-=======
->>>>>>> 5f8ac361
+        
         if (this.taskTimeout) {
             const elapsedTime = (Date.now() - this.taskStartTime) / 1000;
             if (elapsedTime >= this.taskTimeout) {
@@ -195,16 +187,6 @@
         await this.agent.bot.chat(`/clear ${this.name}`);
         console.log(`Cleared ${this.name}'s inventory.`);
 
-<<<<<<< HEAD
-=======
-        bot.chat(`/clear ${name}`);
-        console.log(`Cleared ${name}'s inventory.`);
-
-        //kill all drops
-        if (this.agent.count_id === 0) {
-            bot.chat(`/kill @e[type=item]`);
-        }
->>>>>>> 5f8ac361
         //wait for a bit so inventory is cleared
         await new Promise((resolve) => setTimeout(resolve, 500));
 
